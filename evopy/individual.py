import numpy as np
<<<<<<< HEAD
import math 
=======

from evopy.recombinations import RecombinationStrategy
>>>>>>> 48b7d8b8
from evopy.strategy import Strategy
from evopy.utils import random_with_seed


COVARIANCE_MATRIX = None 
MEAN = None 
SIGMA = None # step size
P = None  #evolution path
class Individual:
    
    """The individual of the evolutionary strategy algorithm.

    This class handles the reproduction of the individual, using both the genotype and the specified
    strategy.

    For the full variance reproduction strategy, we adopt the implementation as described in:
    [1] Schwefel, Hans-Paul. (1995). Evolution Strategies I: Variants and their computational
        implementation. G. Winter, J. Perieaux, M. Gala, P. Cuesta (Eds.), Proceedings of Genetic
        Algorithms in Engineering and Computer Science, John Wiley & Sons.
    """

    _BETA = 0.0873
    _EPSILON = 0.01

    def __init__(
        self,
        genotype,
        strategy,
        strategy_parameters,
        constraint_handling_func,
        age=0,
        bounds=None,
        random_seed=None,
    ):
        """Initialize the Individual.

        :param genotype: the genotype of the individual
        :param strategy: the strategy chosen to reproduce. See the Strategy enum for more
                         information
        :param strategy_parameters: the parameters required for the given strategy, as a list
        """
        self.genotype = genotype
        self.length = len(genotype)
        self.random_seed = random_seed
        self.random = random_with_seed(self.random_seed)
        self.fitness = None
        self.age = age
        self.constraint = None
        self.bounds = bounds
        self.strategy = strategy
        self.strategy_parameters = np.asarray(strategy_parameters)
        self.constraint_handling_func = constraint_handling_func

        if strategy == Strategy.SINGLE and len(strategy_parameters) == 1:
            self.reproduce = self._reproduce_single_variance
        elif strategy == Strategy.MULTIPLE and len(strategy_parameters) == self.length:
            self.reproduce = self._reproduce_multiple_variance
        elif (
            strategy == Strategy.FULL_VARIANCE
            and len(strategy_parameters) == self.length * (self.length + 1) / 2
        ):
            self.reproduce = self._reproduce_full_variance
        elif strategy == Strategy.CMA:
            self.reproduce = self.reproduce_cma
        else:
            raise ValueError("The length of the strategy parameters was not correct.")

    def evaluate(self, fitness_function):
        """Evaluate the genotype of the individual using the provided fitness function.

        :param fitness_function: the fitness function to evaluate the individual with
        :return: the value of the fitness function using the individuals genotype
        """
        self.fitness = fitness_function(self.genotype)

        return self.fitness

    def _reproduce_single_variance(
        self,
        weights=None,
        population=None,
        reproduction_strategy=None,
        correlated_mutations=False,
    ):
        """Create a single offspring individual from the set genotype and strategy parameters.

        This function uses the single variance strategy.

        :return: an individual which is the offspring of the current instance
        """
        used_genotype, used_strategy_parameters = (
            self.genotype,
            self.strategy_parameters,
        )

        if reproduction_strategy:
            recombination_params = (weights, population)
            used_genotype, used_strategy_parameters = self.recombination(
                self.genotype,
                self.strategy_parameters,
                recombination_params,
                reproduction_strategy=reproduction_strategy,
            )

        new_genotype = used_genotype + used_strategy_parameters[0] * self.random.randn(
            self.length
        )
        new_genotype = self.constraint_handling_func(self, new_genotype)
        scale_factor = self.random.randn() * np.sqrt(1 / (2 * self.length))
        new_parameters = [
            max(used_strategy_parameters[0] * np.exp(scale_factor), self._EPSILON)
        ]
        return Individual(
            new_genotype,
            self.strategy,
            new_parameters,
            self.constraint_handling_func,
            bounds=self.bounds,
            random_seed=self.random,
        )

    def _reproduce_multiple_variance(
        self,
        weights=None,
        population=None,
        reproduction_strategy=None,
        correlated_mutations=False,
    ):
        """Create a single offspring individual from the set genotype and strategy.

        This function uses the multiple variance strategy.

        :return: an individual which is the offspring of the current instance
        """
        used_genotype, used_strategy_parameters = (
            self.genotype,
            self.strategy_parameters,
        )

        if reproduction_strategy:
            recombination_params = (weights, population)
            used_genotype, used_strategy_parameters = self.recombination(
                self.genotype,
                self.strategy_parameters,
                recombination_params,
                reproduction_strategy=reproduction_strategy,
            )

        new_genotype = used_genotype + [
            used_strategy_parameters[i] * self.random.randn()
            for i in range(self.length)
        ]
        new_genotype = self.constraint_handling_func(self, new_genotype)
        global_scale_factor = self.random.randn() * np.sqrt(1 / (2 * self.length))
        scale_factors = [
            self.random.randn() * np.sqrt(1 / 2 * np.sqrt(self.length))
            for _ in range(self.length)
        ]

        new_parameters = [
            max(
                np.exp(global_scale_factor + scale_factors[i])
                * self.strategy_parameters[i],
                self._EPSILON,
            )
            for i in range(self.length)
        ]

        return Individual(
            new_genotype,
            self.strategy,
            new_parameters,
            self.constraint_handling_func,
            bounds=self.bounds,
        )

    # pylint: disable=invalid-name
    def _reproduce_full_variance(
        self, weights=None, population=None, reproduction_strategy=None
    ):
        """Create a single offspring individual from the set genotype and strategy.

        This function uses the full variance strategy, as described in [1]. To emphasize this, the
        variable names of [1] are used in this function.

        :return: an individual which is the offspring of the current instance
        """

        used_genotype, used_strategy_parameters = (
            self.genotype,
            self.strategy_parameters,
        )

        if reproduction_strategy:
            recombination_params = (weights, population)
            used_genotype, used_strategy_parameters = self.recombination(
                self.genotype,
                self.strategy_parameters,
                recombination_params,
                reproduction_strategy=reproduction_strategy,
            )

        global_scale_factor = self.random.randn() * np.sqrt(1 / (2 * self.length))
        scale_factors = [
            self.random.randn() * np.sqrt(1 / 2 * np.sqrt(self.length))
            for _ in range(self.length)
        ]

        new_variances = [
            max(
                np.exp(global_scale_factor + scale_factors[i])
                * used_strategy_parameters[i],
                self._EPSILON,
            )
            for i in range(self.length)
        ]
        new_rotations = [
            used_strategy_parameters[i] + self.random.randn() * self._BETA
            for i in range(self.length, len(used_strategy_parameters))
        ]
        new_rotations = [
            (
                rotation
                if abs(rotation) < np.pi
                else rotation - np.sign(rotation) * 2 * np.pi
            )
            for rotation in new_rotations
        ]
        T = np.identity(self.length)
        for p in range(self.length - 1):
            for q in range(p + 1, self.length):
                j = int((2 * self.length - p) * (p + 1) / 2 - 2 * self.length + q)
                T_pq = np.identity(self.length)
                T_pq[p][p] = T_pq[q][q] = np.cos(new_rotations[j])
                T_pq[p][q] = -np.sin(new_rotations[j])
                T_pq[q][p] = -T_pq[p][q]
                T = np.matmul(T, T_pq)
        new_genotype = used_genotype + T @ self.random.randn(self.length)
        new_genotype = self.constraint_handling_func(self, new_genotype)

        strategy_parameters = np.array(new_variances + new_rotations)

        return Individual(
            new_genotype,
            self.strategy,
            strategy_parameters,
            self.constraint_handling_func,
            bounds=self.bounds,
        )
        
        
    @staticmethod
    def reproduce_cma(
        population,
        lambd,
        mu,
        fitness_function,
        constraint_handling_func,
        bounds,
    ):
<<<<<<< HEAD
        global COVARIANCE_MATRIX, MEAN, SIGMA, P 
        # Based on "The CMA Evolution Strategy: A Comparing Review" pp 75–102 https://link.springer.com/chapter/10.1007/3-540-32494-1_4
        
        if COVARIANCE_MATRIX is None or MEAN is None or SIGMA is None:
            xs = [x.genotype for x in population]  # Extract genotypes from the population
            MEAN = np.mean(xs[:mu], axis=0)  # Mean of the initial population
            COVARIANCE_MATRIX = np.identity(MEAN.shape[0])  # Initial covariance matrix as identity
            SIGMA = 1 
            P = 0 
        
        xs = [MEAN + SIGMA * np.random.multivariate_normal(np.zeros(MEAN.shape[0]), COVARIANCE_MATRIX) for _ in range(lambd)]
        next_population = [Individual(x, Strategy.CMA, None, None, bounds=bounds) for x in xs]  # Return the new population
        for x in next_population:
            x.genotype = constraint_handling_func(x, x.genotype)  # Apply constraint handling to each individual

        evaluated = [(x, x.evaluate(fitness_function)) for x in next_population]
        evaluated.sort(key=lambda tup: tup[1], reverse=True) 

        top_mu = evaluated[:mu]
        xs_top = np.array([ind.genotype for ind, _ in top_mu])
        
        # Logarithmic ranking weights. By ranking what is meant is that it's not proportional to the fitness, but rather to the rank of the individual in the population.
        ranks = np.arange(1, mu + 1)
        weights = np.log(mu + 0.5) - np.log(ranks)
        weights = weights / np.sum(weights) 
                
        # =========================== UPDATE STEP ===========================
        old_mean = MEAN.copy()
        n = MEAN.shape[0]
        
        # Hyperparamters from online (current) and paramters from the cited paper. The second ones seemed to work boht
        
        # mu_eff = 1 / np.sum(weights ** 2) # variance e #taken from cited paper
        # c_cov = 1.0 / (n**2 + mu_eff) # taken from cited paper
        # c_sigma = 1 / np.sqrt(n)
        # d_sigma = 1 
        mu_eff = 1.0 / np.sum(weights**2)
        c_sigma = (np.sqrt(mu_eff + 2) / (n + np.sqrt(mu_eff + 2)))
        d_sigma = 1.0 + 2.0 * max(0, np.sqrt((mu_eff - 1)/(n+1)) - 1) + c_sigma
        c_cov = 4.0 / (n + 4.0)  # or 1/(dim**2+mu_eff), choose per variant
        

        
        MEAN = np.sum(weights[:, np.newaxis] * xs_top, axis=0)
        eigenvalues, _ = np.linalg.eigh(COVARIANCE_MATRIX)
        assert np.all(eigenvalues > 0), "Matrix must be positive definite."
        
        # P = (1 - c_sigma) * P + np.sqrt(c_sigma * (2 - c_sigma) * mu_eff) * (Cg_inv_sqrt @ ((MEAN - old_mean) / SIGMA))
        C_inv_sqrt = np.linalg.inv(np.linalg.cholesky(COVARIANCE_MATRIX))
        step = (MEAN - old_mean) / SIGMA
        P = (1 - c_sigma)*P + np.sqrt(c_sigma*(2-c_sigma)*mu_eff) * (C_inv_sqrt @ step)
        # Rank Mu update, combined with the evolution path (from paper)
        COVARIANCE_MATRIX = (
            (1 - c_cov) * COVARIANCE_MATRIX + (c_cov / mu_eff) * np.outer(P, P) + # Information from the previous covariance matrices 
            c_cov  * (1 - 1 / mu_eff) * np.sum([weights[i] * np.outer((xs_top[i] - old_mean) / SIGMA , (xs_top[i] - old_mean) / SIGMA) for i in range(mu)], axis=0) # Current covariances matrix 
        )
        
        SIGMA = SIGMA * np.exp((c_sigma / d_sigma) * ((np.linalg.norm(P) / Individual.expected_norm(n)) - 1)) 
        SIGMA = max(min(SIGMA, 1.0), 1e-8) # clipping the step size to avoid numerical issues
    
        return next_population
    
    @staticmethod
    def expected_norm(n):
        return np.sqrt(n) * (1.0 - 1.0/(4.0*n) + 1.0/(21.0*(n**2)))
        
        
    
    def recombination(self, x, strategy_parameters, recombination_params, reproduction_strategy): 
        if reproduction_strategy == "weighted":
            weights, population = recombination_params
            w_x = 0.7
            w_r = 0.3
            aggregate_x = np.zeros(x.shape)
            aggregate_r = np.zeros(strategy_parameters.shape)
            for i, individual in enumerate(population):
                aggregate_x += individual.genotype * weights[i]
                aggregate_r += individual.strategy_parameters * weights[i]

            x_new = (w_x) * x + aggregate_x * w_r
            strategy_parameters = (w_x) * strategy_parameters + aggregate_r * w_r
            return x_new, strategy_parameters
        elif reproduction_strategy == "intermediate":
            weights, population = recombination_params

=======
        weights, population = recombination_params
        if reproduction_strategy == RecombinationStrategy.WEIGHTED.value:
            w_x = 0.7  # Weight for current individual
            w_r = 0.3  # Weight for population influence
            # Compute weighted sum using numpy for efficiency
            pop_genotypes = np.array([ind.genotype for ind in population])
            pop_strategies = np.array([ind.strategy_parameters for ind in population])
            aggregate_x = np.sum(pop_genotypes * weights[:, np.newaxis], axis=0)
            aggregate_r = np.sum(pop_strategies * weights[:, np.newaxis], axis=0)
            x_new = w_x * x + w_r * aggregate_x
            strategy_parameters_new = w_x * strategy_parameters + w_r * aggregate_r
            return x_new, strategy_parameters_new
        elif reproduction_strategy == RecombinationStrategy.INTERMEDIATE.value:
>>>>>>> 48b7d8b8
            if not population:
                return x, strategy_parameters
            # Efficient intermediate recombination using numpy
            pop_genotypes = np.array([ind.genotype for ind in population])
            average_genotype = np.mean(pop_genotypes, axis=0)
            # Keep strategy parameters from parent to maintain adaptation
            return average_genotype, strategy_parameters
        elif reproduction_strategy == RecombinationStrategy.CORRELATED_MUTATIONS.value:
            # Improved correlated mutation with random parent selection
            other_individual = population[self.random.randint(0, len(population))]
            # Adaptive mixing based on fitness difference
            if self.fitness is not None and other_individual.fitness is not None:
                # More weight to better parent
                alpha = 0.5 + 0.3 * (
                    1 if self.fitness > other_individual.fitness else -1
                )
            else:
                alpha = 0.5
            x_new = alpha * x + (1 - alpha) * other_individual.genotype
            strategy_parameters_new = (
                alpha * strategy_parameters
                + (1 - alpha) * other_individual.strategy_parameters
            )
            return x_new, strategy_parameters_new
        else:
            raise ValueError(f"Unknown recombination type: {reproduction_strategy}")

    def copy(self):
        """
        Creates a deep copy of the Individual object.
        """
        # Ensure deep copies of mutable attributes like genotype and strategy_parameters
        new_individual = Individual(
            genotype=np.copy(self.genotype),
            strategy=self.strategy,  # Enum or immutable, so direct assignment is fine
            strategy_parameters=np.copy(
                self.strategy_parameters
            ),  # Copy the strategy parameters
            constraint_handling_func=self.constraint_handling_func,  # Function, so direct assignment is fine
            bounds=self.bounds,  # Tuple/immutable, so direct assignment is fine
            age=self.age,
            random_seed=self.random_seed,
        )
        # Copy the cached fitness and age
        new_individual.fitness = self.fitness
        new_individual.age = self.age
        return new_individual<|MERGE_RESOLUTION|>--- conflicted
+++ resolved
@@ -1,20 +1,17 @@
 import numpy as np
-<<<<<<< HEAD
-import math 
-=======
-
 from evopy.recombinations import RecombinationStrategy
->>>>>>> 48b7d8b8
 from evopy.strategy import Strategy
 from evopy.utils import random_with_seed
 
 
-COVARIANCE_MATRIX = None 
-MEAN = None 
-SIGMA = None # step size
-P = None  #evolution path
+COVARIANCE_MATRIX = None
+MEAN = None
+SIGMA = None  # step size
+P = None  # evolution path
+
+
 class Individual:
-    
+
     """The individual of the evolutionary strategy algorithm.
 
     This class handles the reproduction of the individual, using both the genotype and the specified
@@ -254,8 +251,7 @@
             self.constraint_handling_func,
             bounds=self.bounds,
         )
-        
-        
+
     @staticmethod
     def reproduce_cma(
         population,
@@ -265,93 +261,105 @@
         constraint_handling_func,
         bounds,
     ):
-<<<<<<< HEAD
-        global COVARIANCE_MATRIX, MEAN, SIGMA, P 
+        global COVARIANCE_MATRIX, MEAN, SIGMA, P
         # Based on "The CMA Evolution Strategy: A Comparing Review" pp 75–102 https://link.springer.com/chapter/10.1007/3-540-32494-1_4
-        
+
         if COVARIANCE_MATRIX is None or MEAN is None or SIGMA is None:
-            xs = [x.genotype for x in population]  # Extract genotypes from the population
+            xs = [
+                x.genotype for x in population
+            ]  # Extract genotypes from the population
             MEAN = np.mean(xs[:mu], axis=0)  # Mean of the initial population
-            COVARIANCE_MATRIX = np.identity(MEAN.shape[0])  # Initial covariance matrix as identity
-            SIGMA = 1 
-            P = 0 
-        
-        xs = [MEAN + SIGMA * np.random.multivariate_normal(np.zeros(MEAN.shape[0]), COVARIANCE_MATRIX) for _ in range(lambd)]
-        next_population = [Individual(x, Strategy.CMA, None, None, bounds=bounds) for x in xs]  # Return the new population
+            COVARIANCE_MATRIX = np.identity(
+                MEAN.shape[0]
+            )  # Initial covariance matrix as identity
+            SIGMA = 1
+            P = 0
+
+        xs = [
+            MEAN
+            + SIGMA
+            * np.random.multivariate_normal(np.zeros(MEAN.shape[0]), COVARIANCE_MATRIX)
+            for _ in range(lambd)
+        ]
+        next_population = [
+            Individual(x, Strategy.CMA, None, None, bounds=bounds) for x in xs
+        ]  # Return the new population
         for x in next_population:
-            x.genotype = constraint_handling_func(x, x.genotype)  # Apply constraint handling to each individual
+            x.genotype = constraint_handling_func(
+                x, x.genotype
+            )  # Apply constraint handling to each individual
 
         evaluated = [(x, x.evaluate(fitness_function)) for x in next_population]
-        evaluated.sort(key=lambda tup: tup[1], reverse=True) 
+        evaluated.sort(key=lambda tup: tup[1], reverse=True)
 
         top_mu = evaluated[:mu]
         xs_top = np.array([ind.genotype for ind, _ in top_mu])
-        
+
         # Logarithmic ranking weights. By ranking what is meant is that it's not proportional to the fitness, but rather to the rank of the individual in the population.
         ranks = np.arange(1, mu + 1)
         weights = np.log(mu + 0.5) - np.log(ranks)
-        weights = weights / np.sum(weights) 
-                
+        weights = weights / np.sum(weights)
+
         # =========================== UPDATE STEP ===========================
         old_mean = MEAN.copy()
         n = MEAN.shape[0]
-        
+
         # Hyperparamters from online (current) and paramters from the cited paper. The second ones seemed to work boht
-        
+
         # mu_eff = 1 / np.sum(weights ** 2) # variance e #taken from cited paper
         # c_cov = 1.0 / (n**2 + mu_eff) # taken from cited paper
         # c_sigma = 1 / np.sqrt(n)
-        # d_sigma = 1 
+        # d_sigma = 1
         mu_eff = 1.0 / np.sum(weights**2)
-        c_sigma = (np.sqrt(mu_eff + 2) / (n + np.sqrt(mu_eff + 2)))
-        d_sigma = 1.0 + 2.0 * max(0, np.sqrt((mu_eff - 1)/(n+1)) - 1) + c_sigma
+        c_sigma = np.sqrt(mu_eff + 2) / (n + np.sqrt(mu_eff + 2))
+        d_sigma = 1.0 + 2.0 * max(0, np.sqrt((mu_eff - 1) / (n + 1)) - 1) + c_sigma
         c_cov = 4.0 / (n + 4.0)  # or 1/(dim**2+mu_eff), choose per variant
-        
-
-        
+
         MEAN = np.sum(weights[:, np.newaxis] * xs_top, axis=0)
         eigenvalues, _ = np.linalg.eigh(COVARIANCE_MATRIX)
         assert np.all(eigenvalues > 0), "Matrix must be positive definite."
-        
+
         # P = (1 - c_sigma) * P + np.sqrt(c_sigma * (2 - c_sigma) * mu_eff) * (Cg_inv_sqrt @ ((MEAN - old_mean) / SIGMA))
         C_inv_sqrt = np.linalg.inv(np.linalg.cholesky(COVARIANCE_MATRIX))
         step = (MEAN - old_mean) / SIGMA
-        P = (1 - c_sigma)*P + np.sqrt(c_sigma*(2-c_sigma)*mu_eff) * (C_inv_sqrt @ step)
+        P = (1 - c_sigma) * P + np.sqrt(c_sigma * (2 - c_sigma) * mu_eff) * (
+            C_inv_sqrt @ step
+        )
         # Rank Mu update, combined with the evolution path (from paper)
         COVARIANCE_MATRIX = (
-            (1 - c_cov) * COVARIANCE_MATRIX + (c_cov / mu_eff) * np.outer(P, P) + # Information from the previous covariance matrices 
-            c_cov  * (1 - 1 / mu_eff) * np.sum([weights[i] * np.outer((xs_top[i] - old_mean) / SIGMA , (xs_top[i] - old_mean) / SIGMA) for i in range(mu)], axis=0) # Current covariances matrix 
-        )
-        
-        SIGMA = SIGMA * np.exp((c_sigma / d_sigma) * ((np.linalg.norm(P) / Individual.expected_norm(n)) - 1)) 
-        SIGMA = max(min(SIGMA, 1.0), 1e-8) # clipping the step size to avoid numerical issues
-    
+            (1 - c_cov) * COVARIANCE_MATRIX
+            + (c_cov / mu_eff) * np.outer(P, P)
+            + c_cov  # Information from the previous covariance matrices
+            * (1 - 1 / mu_eff)
+            * np.sum(
+                [
+                    weights[i]
+                    * np.outer(
+                        (xs_top[i] - old_mean) / SIGMA, (xs_top[i] - old_mean) / SIGMA
+                    )
+                    for i in range(mu)
+                ],
+                axis=0,
+            )  # Current covariances matrix
+        )
+
+        SIGMA = SIGMA * np.exp(
+            (c_sigma / d_sigma)
+            * ((np.linalg.norm(P) / Individual.expected_norm(n)) - 1)
+        )
+        SIGMA = max(
+            min(SIGMA, 1.0), 1e-8
+        )  # clipping the step size to avoid numerical issues
+
         return next_population
-    
+
     @staticmethod
     def expected_norm(n):
-        return np.sqrt(n) * (1.0 - 1.0/(4.0*n) + 1.0/(21.0*(n**2)))
-        
-        
-    
-    def recombination(self, x, strategy_parameters, recombination_params, reproduction_strategy): 
-        if reproduction_strategy == "weighted":
-            weights, population = recombination_params
-            w_x = 0.7
-            w_r = 0.3
-            aggregate_x = np.zeros(x.shape)
-            aggregate_r = np.zeros(strategy_parameters.shape)
-            for i, individual in enumerate(population):
-                aggregate_x += individual.genotype * weights[i]
-                aggregate_r += individual.strategy_parameters * weights[i]
-
-            x_new = (w_x) * x + aggregate_x * w_r
-            strategy_parameters = (w_x) * strategy_parameters + aggregate_r * w_r
-            return x_new, strategy_parameters
-        elif reproduction_strategy == "intermediate":
-            weights, population = recombination_params
-
-=======
+        return np.sqrt(n) * (1.0 - 1.0 / (4.0 * n) + 1.0 / (21.0 * (n**2)))
+
+    def recombination(
+        self, x, strategy_parameters, recombination_params, reproduction_strategy
+    ):
         weights, population = recombination_params
         if reproduction_strategy == RecombinationStrategy.WEIGHTED.value:
             w_x = 0.7  # Weight for current individual
@@ -365,7 +373,6 @@
             strategy_parameters_new = w_x * strategy_parameters + w_r * aggregate_r
             return x_new, strategy_parameters_new
         elif reproduction_strategy == RecombinationStrategy.INTERMEDIATE.value:
->>>>>>> 48b7d8b8
             if not population:
                 return x, strategy_parameters
             # Efficient intermediate recombination using numpy
